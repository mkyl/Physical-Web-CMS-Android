--- conflicted
+++ resolved
@@ -7,11 +7,9 @@
 import android.os.Bundle;
 
 public class MainActivity extends AppCompatActivity {
-<<<<<<< HEAD
+    public static final String TAG = "Physical Web CMS";
+    
     BeaconDBManager beaconDBManager;
-=======
-    public static final String TAG = "Physical Web CMS";
->>>>>>> d6cd6809
 
     @Override
     protected void onCreate(Bundle savedInstanceState) {
